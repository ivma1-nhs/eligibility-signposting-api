--- conflicted
+++ resolved
@@ -1,6 +1,5 @@
 from __future__ import annotations
 
-import json
 import typing
 from collections import Counter
 from datetime import UTC, date, datetime
@@ -124,9 +123,6 @@
             return v.upper() == "Y"
         return v
 
-<<<<<<< HEAD
-    model_config = {"populate_by_name": True, "extra": "ignore"}
-
     def __str__(self) -> str:
         return json.dumps(self.model_dump(by_alias=True), indent=2)
 
@@ -145,8 +141,6 @@
     def get(self, key: str, default: AvailableAction | None = None) -> AvailableAction | None:
         return self.root.get(key, default)
 
-=======
->>>>>>> 68814311
 
 class Iteration(BaseModel):
     id: IterationID = Field(..., alias="ID")
